--- conflicted
+++ resolved
@@ -1,11 +1,7 @@
 import numpy as np
-<<<<<<< HEAD
+import scipy as sp
 from scipy import sparse
-=======
-import scipy as sp
 from scipy import linalg
-
->>>>>>> e7d799f8
 from pygsp import utils
 
 
@@ -102,9 +98,7 @@
     eigenvectors, eigenvalues, _ = np.linalg.svd(L.todense())
 
     # Sort everything
-<<<<<<< HEAD
-    EV = np.sort(eigenvalues)
-=======
+
     inds = np.argsort(eigenvalues)
     EVa = np.sort(eigenvalues)
 
@@ -115,5 +109,4 @@
         if val < 0:
             val = -val
 
-    return EVa, EVe
->>>>>>> e7d799f8
+    return EVa, EVe